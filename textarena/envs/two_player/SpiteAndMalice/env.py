from typing import Dict, Optional, List, Tuple, Any
import random
import textarena as ta
import re

class SpiteAndMaliceEnv(ta.Env):
    """
    Environment for Spite and Malice.
    """
    def __init__(
        self,
    ):
        """
        Initialize the Spite and Malice environment.
        
        Args:
            difficulty (str): Difficulty level of the game. Possible values are "easy", "medium", and "hard".
        """
        self.environment_name = "SpiteAndMalice"

        # Initialize the deck and shuffle
        self.deck = [f"{rank}{suit}" for rank in "A23456789JQK" for suit in "♠♥♦♣"] * 2
        
        # Initialize the game state
        self.state = ta.State(
            num_players=2,
            max_turns=None,
        )

    @property
    def terminal_render_keys(self):
        return ["rendered_board","player_turn"]

    def reset(
        self,
        seed: Optional[int] = None
    ) -> Optional[ta.Observations]:
        """
        Reset the environment to start a new game.
        
        Args:
            seed (int): Seed for the random number generator.
        
        Returns:
            Observations: Initial observations for the players.
        """
        ## set the random seed
        if seed is not None:
            random.seed(seed)
        else:
            random.seed()

        ## Initialize the players' payoff piles, hand, discard piles, and center piles
        random.shuffle(self.deck)
        self.players = self._initialize_players()
        self.center_piles = [[] for _ in range(4)]
        
        ## Draw cards for each player
        self._draw_cards(0)
        self._draw_cards(1)

        ## Return the initial observations
        return self.state.reset(
            game_state={
                "players": self.players,
                "center_piles": self.center_piles,
                "player_turn": self.state.current_player_id,
                "rendered_board": self._render_board()
            },
            player_prompt_function=self._generate_player_prompt
        )
    
    def _initialize_players(
        self
    ):
        """
        Initialize the players' payoff piles, hand, and discard piles.
        """
        players = {0: {"payoff": [], "hand": [], "discard": [[] for _ in range(4)]},
                   1: {"payoff": [], "hand": [], "discard": [[] for _ in range(4)]}}
        
        ## Deal the payoff piles (20 cards each for a shorter game)
        for player in players:
            players[player]["payoff"] = [self.deck.pop() for _ in range(20)]
        
        return players
    
    def _draw_cards(
        self,
        player_id: int
    ):
        """
        Draw cards to maintain 5 cards in hand.
        """
        if self.deck:
            while len(self.players[player_id]["hand"]) < 5:
                self.players[player_id]["hand"].append(self.deck.pop())
        else:
            self.state.add_observation(
                from_id=ta.GAME_ID,
                to_id=player_id,
                message=(
                    "There are no more cards to draw from. Remember that you can play cards from these sources:\n"
                    "  1. Your **hand**.\n"
                    "  2. The **top card of your payoff pile**.\n"
                    "  3. The **top card of any of your discard piles**.\n\n"
                ),
                for_logging=False
            )

    def _generate_player_prompt(
        self,
        player_id: int,
        game_state: Dict[int, Any]
    ) -> str:
        """
        Generate the player prompt.

        Args:
            player_id (int): ID of the player.

        Returns:
            str: Player prompt.
        """
        prompt = (
            f"You are Player {player_id} in a two-player game of Spite and Malice. Your goal is to be the first to empty your payoff pile.\n\n"
            
            "### Game Overview:\n"
            "- The objective is to clear your payoff pile by playing cards to the center piles.\n"
            "- You can play cards from three sources:\n"
            "  1. Your **hand** (you start each turn with up to 5 cards in hand).\n"
            "  2. The **top card of your payoff pile**.\n"
            "  3. The **top card of any of your discard piles**.\n\n"
            
            "### Playing Rules:\n"
            "- You may play a card to a center pile if it is **one rank higher** than the top card on that pile (center piles start with Ace and go up to Queen; Kings are wild - they can be played on any card but do not change the rank sequence. This means if a King is used after 4, then that King is ranked 5 and the next card must be a 6).\n"
            "- If you can't play any more cards, you must **discard a card** to one of your discard piles to end your turn.\n"
            "- If a center pile reaches Queen, it will be cleared automatically.\n"
            "- The rank order is: A=1, 2=2, ..., 9=9, J=10, Q=11, K as wild.\n\n"
            
            "### Actions:\n"
            "1. **Draw**: At the start of your turn, draw cards to fill your hand up to 5 cards. Enter **[draw]** to begin.\n"
            "2. **Play a Card**: To play a card, specify the card and the center pile like this: **[play A♠ 0]** (where 'A♠' is the card and '0' is the center pile index).\n"
            "3. **Discard**: If you can’t play any more cards, discard a card from your hand to a discard pile to end your turn. Enter **[discard A♠ 1]** (where 'A♠' is the card and '1' is the discard pile index). Note that you cannot discard any card from the payoff pile. You may only discard the cards from your hand.\n\n"
            
            "Here is the current game state:\n"
        )


        prompt += self._render_board(player_id=player_id)

        prompt += "\n\nPlayer 0, you will start first. Please enter your action in the format [action card center_index]."

        return prompt
    
    def _play_card(
            self,
            player_id: int,
            card: str,
            center_index: int
        ):
        """
        Play a card from hand, payoff pile, or discard pile to a center pile.
        """
        # Check if the card can be played on the specified center pile
        if self._can_play_on_center(card, self.center_piles[center_index]):
            # Check if the card is the top card of the payoff pile first
            if self.players[player_id]["payoff"] and card == self.players[player_id]["payoff"][-1]:
                self.players[player_id]["payoff"].pop()
            # Check if the card is in the player's hand
            elif card in self.players[player_id]["hand"]:
                self.players[player_id]["hand"].remove(card)
            # Check if the card is the top card of any discard pile
            else:
                found_in_discard = False
                for discard_pile in self.players[player_id]["discard"]:
                    if discard_pile and discard_pile[-1] == card:
                        discard_pile.pop()
                        found_in_discard = True
                        break
                if not found_in_discard:
                    return False  # Exit if the card was not in any valid pile

            # Add the card to the center pile
            self.center_piles[center_index].append(card)

            # Check if the center pile has reached Queen and clear it if so
<<<<<<< HEAD
            if len(self.center_piles[center_index]) == 11:
=======

            if len(self.center_piles[center_index]) == 11:

>>>>>>> 9363274c
                self.center_piles[center_index] = []
            
            return True
        
        # If the card could not be played, return False
        return False

    def _can_play_on_center(
        self,
        card: str,
        pile: List[str]
    ):
        """
        Determine if a card can be played on a center pile.
        Note that king cards are wild and can be played on any card, e.g. [play K♠ 0].
        """
        # Allow King to be played as a wild card in any position
        if card[0] == "K":
            return True
        # If the pile is empty, allow an Ace or King to start it
        if not pile:
            return card[0] == "A" or card[0] == "K"
        # If the top card of the pile is a King, treat it as the next rank in sequence
        if pile[-1][0] == "K":
            # Get the rank the King is substituting by assuming it’s the next rank in sequence
            top_card_rank = len(pile) -1 if len(pile) >= 1 else 0  # Treat as '1' if K is the only card
        else:
            # Otherwise, use the actual rank of the top card
            top_card_rank = self._card_rank(pile[-1][0])
        # Check if the played card is one rank higher than the top card or King-replaced rank
        return self._card_rank(card[0]) == top_card_rank + 1
    
    def _card_rank(
        self,
        card: str
    ):
        """
        Define the rank order (A=1, 2=2, ..., Q=12, K as wild).
        """
        ranks = "A23456789JQK"
        return ranks.index(card[0])
    
    def _discard_card(
        self,
        player_id: int,
        card: str,
        discard_index: int
    ):
        """
        Discard a card to one of the player's discard piles.
        """
        self.players[player_id]["hand"].remove(card)
        self.players[player_id]["discard"][discard_index].append(card)

    def _check_win(
        self,
        player_id: int
    ):
        """
        Check if the player's payoff pile is empty, which means they won.
        """
        return len(self.players[player_id]["payoff"]) == 0
        
    def step(
        self,
        action: str
    ) -> Tuple[
        Optional[ta.Observations],
        Optional[ta.Rewards],
        bool,
        bool,
        ta.Info
    ]:
        """
        Process the player's action.
        
        Args:
            player_id (int): The ID of the player making the move.
            action (str): The action taken by the player.
            
        Returns:
            Observations: Observations for the player after the action.
            Rewards: Rewards for the player after the action.
            bool: Whether the game was truncated.
            bool: Whether the game is terminated.
            Info: Additional information about the game state
        """

        player_id = self.state.current_player_id

        ## update the observation
        self.state.add_observation(
            from_id=player_id,
            to_id=player_id, # this means it is a private message
            message=action,
            for_logging=True
        )

        ## action search pattern
        action_search_pattern = re.compile(r"\[(play|discard|draw)(?: ([A23456789JQK][♠♥♦♣]) ([0-3]))?\]") # e.g. [play A♠ 0], [discard A♠ 1], [draw]
        matches = action_search_pattern.findall(action)
        ## Let's allow for the player to parse multiple actions 

        rotate_player  = False

        if not matches:
            self.state.set_invalid_move(
                player_id=player_id,
                reason=f"Invalid move format. Player {player_id} did not respond with a valid move in square brackets."
            )
            rotate_player  = True
        else:
            ## at least one action is matched. Let's process them.
            for match in matches:
                action_type, card, index = match
                if action_type == "draw":
                    self._draw_cards(player_id)
                    self.state.add_observation(
                        from_id=ta.GAME_ID,
                        to_id=player_id,
                        message=f"You drew cards. Your updated view:\n{self._render_board(player_id=player_id)}",
                        for_logging=False
                    )
                    self.state.add_observation(
                        from_id=ta.GAME_ID,
                        to_id=1-player_id,
                        message=f"Player {player_id} drew cards.",
                        for_logging=True
                    )
                elif action_type == "play":
                    ## check if the player has the card in hand or payoff pile or discard pile
                    if self._play_card(player_id, card, int(index)):
                        self.state.add_observation(
                            from_id=ta.GAME_ID,
                            to_id=player_id,
                            message=f"You played {card} on center pile {index}. Your updated view:\n{self._render_board(player_id=player_id)}",
                            for_logging=False
                        )
                        self.state.add_observation(
                            from_id=ta.GAME_ID,
                            to_id=1-player_id,
                            message=f"Player {player_id} played {card} on center pile {index}.",
                            for_logging=True
                        )
                    else:
                        self.state.set_invalid_move(
                            player_id=player_id,
                            reason=f"Invalid play. Player {player_id} tried to play {card} on center pile {index}."
                        )
                        break
                elif action_type == "discard":
                    ## player is discarding a card, which also ends the players turn
                    if card == self.players[player_id]["payoff"][-1] and card not in self.players[player_id]["hand"]:
                        self.state.set_invalid_move(
                            player_id=[player_id],
                            reason=[f"Invalid discard. Player {player_id} tried to discard a card from the payoff pile."]
                        )
                        break
                    elif card not in self.players[player_id]["hand"]:
                        self.state.set_invalid_move(
                            player_id=[player_id],
                            reason=[f"Invalid discard. Player {player_id} tried to discard a card that is not in hand."]
                        )
                        break
                    else:
                        self._discard_card(player_id, card, int(index))
                        self.state.add_observation(
                            from_id=ta.GAME_ID,
                            to_id=player_id,
                            message=f"You have discarded {card} to discard pile {index}, which also means you have finished their turn. Your updated view:\n{self._render_board(player_id=player_id)}\n\nNo further actions of yours is considered for this turn. Player {1 - player_id} will go next.", # TODO - can probably improve this message.
                            for_logging=False
                        )
                        self.state.add_observation(
                            from_id=ta.GAME_ID,
                            to_id=-1,
                            message=f"Player {player_id} discarded {card} to discard pile {index}, which also means they finished their turn. No further actions of Player {player_id} is considered for this turn. Player {1 - player_id}, you will go next. Please enter your action in the format [action card center_index].", # TODO - can probably improve this message.
                            for_logging=True
                        )
                        rotate_player  = True
                        self.state.game_state["player_turn"] = 1 - player_id
                        break
                else:
                    self.state.set_invalid_move(
                        player_id=player_id,
                        reason=f"Invalid move type. Player {player_id} did not respond with a valid move type."
                    )
                    break
        
        ## udpate the rendered board game state
        self.state.game_state["rendered_board"] = self._render_board()

        ## check if the game is over
        if self._check_win(player_id):
            self.state.set_winners(
                player_ids=[player_id],
                reason=f"Player {player_id} has finished its payoff pile! Player {player_id} wins!"
            )  

        return self.state.step(rotate_player )        
    
    def _render_board(
        self,
        player_id: Optional[int] = None
    ) -> str:
        """
        Render the game board.
        """
        board = "--- Center Piles ---\n"
        for i, pile in enumerate(self.center_piles):
            board += f"Pile {i}: {pile}\n"
        
        if player_id is not None:
            board += f"\n--- Player {player_id}'s View ---\n"
            board += f"Payoff Pile (Top Card): {self.players[player_id]['payoff'][-1] if self.players[player_id]['payoff'] else 'Empty'}, Payoff Pile Length: {len(self.players[player_id]['payoff'])}\n"
            board += f"Hand: {self.players[player_id]['hand']}\n"
            board += f"Discard Piles: {self.players[player_id]['discard']}\n"

        else: 
            for player in self.players:
                board += f"\n--- Player {player}'s View ---\n"
                board += f"Payoff Pile (Top Card): {self.players[player]['payoff'][-1] if self.players[player]['payoff'] else 'Empty'}, Payoff Pile Length: {len(self.players[player]['payoff'])}\n"
                board += f"Hand: {self.players[player]['hand']}\n"
                board += f"Discard Piles: {self.players[player]['discard']}\n"
        
        return board<|MERGE_RESOLUTION|>--- conflicted
+++ resolved
@@ -185,13 +185,9 @@
             self.center_piles[center_index].append(card)
 
             # Check if the center pile has reached Queen and clear it if so
-<<<<<<< HEAD
+
             if len(self.center_piles[center_index]) == 11:
-=======
-
-            if len(self.center_piles[center_index]) == 11:
-
->>>>>>> 9363274c
+
                 self.center_piles[center_index] = []
             
             return True
