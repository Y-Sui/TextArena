--- conflicted
+++ resolved
@@ -11,13 +11,9 @@
 warnings.filterwarnings('ignore', category=InsecureRequestWarning)
 
 # Server URLs - Change these to match your server
-<<<<<<< HEAD
-MATCHMAKING_WS_URI = "ws://54.179.78.11:8000/ws"
-MATCHMAKING_HTTP_URI = "http://54.179.78.11:8000"
-=======
 MATCHMAKING_WS_URI = "wss://matchmaking.textarena.ai/ws"
 MATCHMAKING_HTTP_URI = "https://matchmaking.textarena.ai"
->>>>>>> 016166ab
+
 
 # Environment ID mapping
 NAME_TO_ID_DICT = {
@@ -44,21 +40,14 @@
     "Nim-v0": 50,
     "Othello-v0": 51,
     "PigDice-v0": 52,
-<<<<<<< HEAD
     "SimpleBlindAuction-v0": 56,
-=======
->>>>>>> 016166ab
     "Snake-v0": 69,
     "SecretMafia-v0": 75,
     "WildTicTacToe-v0": 77,
     "ReverseTicTacToe-v0": 78,
     "RandomizedTicTacToe-v0": 79,
     "QuantumTicTacToe-v0": 80,
-<<<<<<< HEAD
-    "IteratedRockPaperScissors-v0": 81,
-=======
     "IteratedRockPaperScissors-v0": 81
->>>>>>> 016166ab
 }
 
 class OnlineEnvWrapper:
@@ -70,11 +59,7 @@
         
         # Matchmaking variables
         self.matchmaking_websocket = None
-<<<<<<< HEAD
-        self.game_server_ip = None
-=======
         self.game_url = None
->>>>>>> 016166ab
         self.environment_id = None
         self.env_id = None
         
@@ -86,22 +71,15 @@
         self.current_observation = None
         self.game_over = False
         self.server_shutdown = False  # New flag to track server shutdown
-<<<<<<< HEAD
-        self.game_over_timeout = 60.0  # Increased time to wait for additional messages after game_over
-=======
         self.game_over_timeout = 30.0  # Increased time to wait for additional messages after game_over
->>>>>>> 016166ab
+
         self.rewards = {}
         self.info = {}
         
         # Timeouts
-<<<<<<< HEAD
-        self.move_timeout = 240     # Move deadline is longer than server's to avoid timing out
-        self.matchmaking_timeout = 300  # Timeout for matchmaking (5 minutes)
-=======
         # self.move_timeout = 240     # Move deadline is longer than server's to avoid timing out
         self.matchmaking_timeout = 1800  # Timeout for matchmaking (30 minutes)
->>>>>>> 016166ab
+
         
         # Message and action queues
         self.message_queue = asyncio.Queue()
@@ -125,11 +103,7 @@
             while True:
                 try:
                     message = await self.websocket.recv()
-<<<<<<< HEAD
-                    print(f"Received: {message[:100]}...")
-=======
                     print(f"Received: {message}")
->>>>>>> 016166ab
                     await self.message_queue.put(message)
                     
                     # Quick check if this is a server_shutdown message
@@ -181,11 +155,7 @@
                 try:
                     action_msg = {"command": "action", "action": action}
                     await self.websocket.send(json.dumps(action_msg))
-<<<<<<< HEAD
-                    print(f"Sent action: {action}")
-=======
                     print(f"Sent action: {action[:100]}...")
->>>>>>> 016166ab
                     self.pending_action = True
                 except Exception as e:
                     print(f"Error sending action: {e}")
@@ -223,17 +193,10 @@
                 
             elif command == "match_found":
                 # We found a match and need to connect to the game server
-<<<<<<< HEAD
-                self.game_server_ip = message.get("server_ip")
-                self.env_id = message.get("env_id")
-                self.environment_id = message.get("environment_id")
-                print(f"Match found! Connecting to game server: {self.game_server_ip}")
-=======
                 self.game_url = message.get("game_url")
                 self.env_id = message.get("env_id")
                 self.environment_id = message.get("environment_id")
                 print(f"Match found! Connecting to game server: {self.game_url}")
->>>>>>> 016166ab
                 self.matchmaking_complete = True
                 
             elif command == "error":
@@ -253,7 +216,6 @@
 
     async def connect_to_matchmaking(self):
         """Connect to matchmaking server and queue for a game."""
-<<<<<<< HEAD
         ssl_context = ssl.create_default_context()
         ssl_context.check_hostname = False
         ssl_context.verify_mode = ssl.CERT_NONE
@@ -312,154 +274,6 @@
             except:
                 pass
                 
-            return self.game_server_ip is not None
-            
-        except Exception as e:
-            print(f"Matchmaking connection error: {e}")
-            return False
-
-    async def connect_to_game_server(self):
-        """Connect to the game server after matchmaking is complete."""
-        if not self.game_server_ip:
-            print("No game server IP available")
-            return False
-            
-=======
->>>>>>> 016166ab
-        ssl_context = ssl.create_default_context()
-        ssl_context.check_hostname = False
-        ssl_context.verify_mode = ssl.CERT_NONE
-
-<<<<<<< HEAD
-        # Connect to the game server with our token
-        ws_uri = f"ws://{self.game_server_ip}:8000/ws?token={self.model_token}"
-        # ws_uri = f"ws://localhost:8000/ws?token={self.model_token}"
-        print(f"Connecting to game server: {ws_uri}")
-        
-        try:
-            # Create WebSocket connection
-            self.websocket = await websockets.connect(
-=======
-        # Connect with model info for AI models
-        query_params = {
-            "model_name": self.model_name,
-            "model_token": self.model_token,
-        }
-        query_string = urlencode(query_params)
-        ws_uri = f"{MATCHMAKING_WS_URI}?{query_string}"
-        
-        print(f"Connecting to matchmaking server: {ws_uri}")
-        
-        try:
-            # Create WebSocket connection
-            self.matchmaking_websocket = await websockets.connect(
->>>>>>> 016166ab
-                ws_uri,
-                # ssl=ssl_context,  # Uncomment for HTTPS
-                ping_interval=20,
-                ping_timeout=60
-            )
-            
-<<<<<<< HEAD
-            # Start background tasks
-            asyncio.create_task(self._message_receiver())
-            asyncio.create_task(self._action_sender())
-            asyncio.create_task(self._ping_sender())
-            
-            print("Connected to game server")
-            return True
-            
-        except Exception as e:
-            print(f"Game server connection error: {e}")
-            return False
-
-    async def connect(self):
-        """Connect to matchmaking and then to the game server."""
-        # First connect to matchmaking
-        matchmaking_success = await self.connect_to_matchmaking()
-        if not matchmaking_success:
-            print("Failed to get a match")
-            return False
-            
-        # Then connect to the game server
-        return await self.connect_to_game_server()
-
-    async def _process_message(self, message_str: str):
-        """Process incoming WebSocket messages."""
-        try:
-            message = json.loads(message_str)
-            command = message.get("command")
-            
-            if command == "observation":
-                # Received game state - our turn to act
-                observation = message.get("observation")
-                player_id = message.get("player_id")
-                
-                print(f"Received observation for player {player_id}")
-                self.current_player_id = player_id
-                self.current_observation = observation
-                self.full_observations[player_id] = observation
-                self.pending_action = False
-                self.in_game = True
-                
-            elif command == "game_over":
-                # Game has completed
-                print("Game over received")
-                self.game_over = True  # Set game_over but not server_shutdown
-                outcome = message.get("outcome", "unknown")
-                reason = message.get("reason", "No reason provided")
-                
-                # Extract reward info if available
-                trueskill_change = message.get("trueskill_change", 0)
-                if self.current_player_id is not None:
-                    self.rewards[self.current_player_id] = trueskill_change
-                
-                self.info = {"reason": reason, "outcome": outcome}
-                print(f"Game over: {outcome}, reason: {reason}")
-                
-            elif command == "timed_out":
-                # Someone timed out
-                timeout_msg = message.get("message", "Unknown timeout")
-                print(f"Game timeout: {timeout_msg}")
-                self.game_over = True
-                self.info = {"reason": "timeout", "message": timeout_msg}
-                
-=======
-            # Start background tasks for matchmaking
-            asyncio.create_task(self._matchmaking_receiver())
-            
-            # Queue for a game
-            queue_message = {
-                "command": "queue",
-                "environments": self.env_ids
-            }
-            await self.matchmaking_websocket.send(json.dumps(queue_message))
-            print(f"Sent queue request for environments: {self.env_ids}")
-            
-            # Wait for match to be found or timeout
-            start_time = asyncio.get_event_loop().time()
-            while not self.matchmaking_complete:
-                try:
-                    message = await asyncio.wait_for(
-                        self.matchmaking_queue.get(),
-                        timeout=1.0  # Check every second
-                    )
-                    await self._process_matchmaking_message(message)
-                except asyncio.TimeoutError:
-                    # Check if we should timeout the matchmaking
-                    elapsed = asyncio.get_event_loop().time() - start_time
-                    if elapsed > self.matchmaking_timeout:
-                        print("Timeout waiting for match")
-                        await self.matchmaking_websocket.close()
-                        return False
-                    continue
-            
-            # Close matchmaking connection - the server will do this anyway
-            try:
-                await self.matchmaking_websocket.close()
-            except:
-                pass
-                
             return self.game_url is not None
             
         except Exception as e:
@@ -564,7 +378,6 @@
                 self.game_over = True
                 self.info = {"reason": "timeout", "message": timeout_msg}
                 
->>>>>>> 016166ab
             elif command == "error":
                 # Server error
                 error_msg = message.get("message", "Unknown error")
@@ -607,8 +420,8 @@
             try:
                 # If game is over, use a shorter timeout to not wait too long
                 # Increased from 1.0 to 5.0 for game_over timeout to ensure we get any final messages
-<<<<<<< HEAD
-                timeout = 5.0 if self.game_over else self.move_timeout
+
+                timeout = 5.0 if self.game_over else None
                 
                 # Process incoming messages with timeout
                 try:
@@ -646,46 +459,6 @@
                 self.server_shutdown = True  # Set server_shutdown when connection is closed
                 break
                 
-=======
-                timeout = 5.0 if self.game_over else None
-                
-                # Process incoming messages with timeout
-                try:
-                    message = await asyncio.wait_for(self.message_queue.get(), timeout=timeout)
-                    await self._process_message(message)
-                    
-                    # If we just set game_over, record the time
-                    if self.game_over and game_over_time is None:
-                        game_over_time = asyncio.get_event_loop().time()
-                        print("Game over received, waiting for additional messages...")
-                    
-                except asyncio.TimeoutError:
-                    if self.game_over:
-                        elapsed = asyncio.get_event_loop().time() - game_over_time
-                        print(f"Timeout after {elapsed:.1f}s while waiting for additional messages after game over")
-                        
-                        # Only shut down if we've waited long enough
-                        if elapsed > self.game_over_timeout:
-                            print(f"No more messages after {self.game_over_timeout}s of game over, exiting loop")
-                            self.server_shutdown = True
-                    else:
-                        print(f"Timeout while waiting for messages")
-                        self.game_over = True
-                        self.server_shutdown = True
-                    
-                # Check if we've waited long enough after game_over
-                if self.game_over and game_over_time is not None:
-                    elapsed = asyncio.get_event_loop().time() - game_over_time
-                    if elapsed > self.game_over_timeout:
-                        print(f"No more messages after {self.game_over_timeout}s of game over, exiting loop")
-                        self.server_shutdown = True
-                    
-            except websockets.exceptions.ConnectionClosed:
-                print("WebSocket connection closed by server")
-                self.server_shutdown = True  # Set server_shutdown when connection is closed
-                break
-                
->>>>>>> 016166ab
             except Exception as e:
                 print(f"Error in update loop: {e}")
                 await asyncio.sleep(0.1)
@@ -717,15 +490,6 @@
                     
                     await asyncio.sleep(0.1)
                     
-<<<<<<< HEAD
-                    # Check for timeout
-                    elapsed = asyncio.get_event_loop().time() - start_time
-                    if elapsed > self.move_timeout:
-                        print("Timeout waiting for observation")
-                        self.game_over = True
-                        self.server_shutdown = True  # Also set server_shutdown
-                        break
-=======
                     # # Check for timeout
                     # elapsed = asyncio.get_event_loop().time() - start_time
                     # if elapsed > self.move_timeout:
@@ -733,24 +497,16 @@
                     #     self.game_over = True
                     #     self.server_shutdown = True  # Also set server_shutdown
                     #     break
->>>>>>> 016166ab
                         
             except Exception as e:
                 print(f"Error waiting for observation: {e}")
                     
         # If server is shutting down or we timed out
-<<<<<<< HEAD
-=======
         self.observation_valid = False  # <-- ADD THIS
->>>>>>> 016166ab
         return None, []
 
     def get_observation(self) -> Tuple[Optional[int], List]:
         """Synchronous wrapper for async_get_observation."""
-<<<<<<< HEAD
-        # Get or create event loop
-=======
->>>>>>> 016166ab
         try:
             loop = asyncio.get_event_loop()
             if loop.is_closed():
@@ -797,15 +553,6 @@
         while not self.server_shutdown and self.pending_action:  # Game might be over but server not shut down
             await asyncio.sleep(0.1)
             
-<<<<<<< HEAD
-            # Check for timeout
-            elapsed = asyncio.get_event_loop().time() - start_time
-            if elapsed > self.move_timeout:
-                print("Timeout waiting for server response")
-                self.game_over = True
-                self.server_shutdown = True  # Also set server_shutdown
-                break
-=======
             # # Check for timeout
             # elapsed = asyncio.get_event_loop().time() - start_time
             # if elapsed > self.move_timeout:
@@ -813,7 +560,6 @@
             #     self.game_over = True
             #     self.server_shutdown = True  # Also set server_shutdown
             #     break
->>>>>>> 016166ab
                 
         return self.game_over, self.info  # Return game_over not server_shutdown
 
@@ -876,21 +622,12 @@
                     self.in_game = True
                     return self.current_observation
                 
-<<<<<<< HEAD
-                # Check for timeout
-                elapsed = asyncio.get_event_loop().time() - start_time
-                if elapsed > self.move_timeout:
-                    print("Timeout waiting for game to start")
-                    self.server_shutdown = True  # Set server_shutdown on timeout
-                    break
-=======
                 # # Check for timeout
                 # elapsed = asyncio.get_event_loop().time() - start_time
                 # if elapsed > self.move_timeout:
                 #     print("Timeout waiting for game to start")
                 #     self.server_shutdown = True  # Set server_shutdown on timeout
                 #     break
->>>>>>> 016166ab
                     
         except Exception as e:
             print(f"Error waiting for game start: {e}")
